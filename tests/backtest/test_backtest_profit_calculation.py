--- conflicted
+++ resolved
@@ -319,15 +319,12 @@
     """
     Check that two methods of calculating profit yield the same result
     """
-<<<<<<< HEAD
     summary_stats = calculate_summary_statistics(backtest_result_hourly, time_window=datetime.timedelta(days=2000), key_metrics_backtest_cut_off=datetime.timedelta(days=0), cycle_duration=CycleDuration.cycle_1h)
     
     assert summary_stats.return_all_time == -0.1937959274935105
     
-=======
     summary_stats = calculate_summary_statistics(backtest_result_hourly, time_window=datetime.timedelta(days=2000), key_metrics_backtest_cut_off=datetime.timedelta(days=0))
     assert summary_stats.return_all_time == pytest.approx(-0.1937959274935105)
->>>>>>> 17594443
     assert summary_stats.key_metrics['profitability'].value == pytest.approx(summary_stats.return_all_time, abs=1e-14)
     
 
