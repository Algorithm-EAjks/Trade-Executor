--- conflicted
+++ resolved
@@ -122,11 +122,9 @@
 
     key_metrics = {m.kind.value: m for m in calculate_key_metrics(state, backtested_state, required_history=key_metrics_backtest_cut_off)}
 
-<<<<<<< HEAD
+    # long_short_table = serialise_long_short_stats_as_json_table(state, backtested_state, key_metrics_backtest_cut_off)
+
     long_short_table = serialise_long_short_stats_as_json_table(state, backtested_state, key_metrics_backtest_cut_off)
-=======
-    # long_short_table = serialise_long_short_stats_as_json_table(state, backtested_state, key_metrics_backtest_cut_off)
->>>>>>> 0beced74
 
     logger.info("calculate_summary_statistics() finished, took %s seconds", perf_counter() - func_started_at)
 
@@ -142,9 +140,5 @@
         backtest_metrics_cut_off_period=key_metrics_backtest_cut_off,
         return_all_time=returns_all_time,
         return_annualised=returns_annualised,
-<<<<<<< HEAD
         long_short_table=long_short_table,
-=======
-        # long_short_table=long_short_table,
->>>>>>> 0beced74
     )