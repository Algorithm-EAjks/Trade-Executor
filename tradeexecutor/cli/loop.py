"""Trade executor main loop.

TODO: This execution loop needs to be re-architect to two separate subclasses,

- One for backtesting

- One for live execution
"""

import logging
import datetime
import pickle
import random
from pathlib import Path
from queue import Queue
from typing import Optional, Callable, List, cast, Tuple

import pandas as pd
from apscheduler.events import EVENT_JOB_ERROR

from tradeexecutor.backtest.backtest_sync import BacktestSyncModel
from tradeexecutor.cli.watchdog import create_watchdog_registry, register_worker, mark_alive, start_background_watchdog, \
    WatchdogMode
from tradeexecutor.ethereum.enzyme.vault import EnzymeVaultSyncModel
from tradeexecutor.state.metadata import Metadata
from tradeexecutor.statistics.summary import calculate_summary_statistics
from tradeexecutor.strategy.account_correction import check_accounts
from tradeexecutor.strategy.pandas_trader.decision_trigger import wait_for_universe_data_availability_jsonl
from tradeexecutor.strategy.routing import RoutingModel
from tradeexecutor.strategy.run_state import RunState
from tradeexecutor.strategy.strategy_cycle_trigger import StrategyCycleTrigger

try:
    from apscheduler.executors.pool import ThreadPoolExecutor
    from apscheduler.schedulers.blocking import BlockingScheduler
except ImportError:
    # apscheduler is only required in live trading
    pass

try:
    from tqdm_loggable.auto import tqdm
except ImportError:
    # tqdm_loggable is only available at the live execution,
    # but fallback to normal TQDM auto mode
    from tqdm.auto import tqdm

from tradeexecutor.backtest.backtest_pricing import BacktestSimplePricingModel
from tradeexecutor.state.state import State, BacktestData
from tradeexecutor.state.store import StateStore
from tradeexecutor.strategy.sync_model import SyncMethodV0, SyncModel
from tradeexecutor.state.trade import TradeExecution
from tradeexecutor.state.validator import validate_state_serialisation
from tradeexecutor.statistics.core import update_statistics
from tradeexecutor.strategy.approval import ApprovalModel
from tradeexecutor.strategy.description import StrategyExecutionDescription
from tradeexecutor.strategy.execution_model import ExecutionModel
from tradeexecutor.strategy.execution_context import ExecutionMode, ExecutionContext
from tradeexecutor.strategy.factory import StrategyFactory
from tradeexecutor.strategy.pricing_model import PricingModelFactory
from tradeexecutor.strategy.runner import StrategyRunner
from tradeexecutor.strategy.cycle import CycleDuration, snap_to_next_tick, snap_to_previous_tick, round_datetime_up
from tradeexecutor.strategy.trading_strategy_universe import TradingStrategyUniverse
from tradeexecutor.strategy.universe_model import UniverseModel, StrategyExecutionUniverse, UniverseOptions
from tradeexecutor.strategy.valuation import ValuationModelFactory
from tradingstrategy.client import Client, BaseClient
from tradingstrategy.timebucket import TimeBucket


logger = logging.getLogger(__name__)


class LiveSchedulingTaskFailed(Exception):
    """Main loop dies uncleanly.

    Any of live trading looop scheduled tasks can die with an exception.
    Raise this and wrap the underlying exception if we need to crash the trading loop.
    """


class ExecutionTestHook:
    """A test helper to allow to hook into backtest execution to inject events.

    Mostly used to simulate deposits/redemptions.
    """

    def on_before_cycle(
            self,
            cycle: int,
            cycle_st: datetime.datetime,
            state: State,
            sync_model: SyncModel,
    ):
        """Called before entering the strategy tick."""


class ExecutionLoop:
    """Live or backtesting trade execution loop.

    This is the main loop of any strategy execution.

    - Run scheduled tasks for different areas (trade cycle, position revaluation, stop loss triggers)

    - Call :py:class:`ExecutionModel` to perform ticking through the strategy

    - Manage the persistent state of the strategy
    """

    def __init__(
            self,
            *ignore,
            name: str,
            command_queue: Queue,
            execution_model: ExecutionModel,
            execution_context: ExecutionContext,
            sync_model: SyncModel,
            approval_model: ApprovalModel,
            pricing_model_factory: PricingModelFactory,
            valuation_model_factory: ValuationModelFactory,
            store: StateStore,
            client: Optional[BaseClient],
            strategy_factory: Optional[StrategyFactory],
            cycle_duration: CycleDuration,
            stats_refresh_frequency: Optional[datetime.timedelta],
            position_trigger_check_frequency: Optional[datetime.timedelta],
            max_data_delay: Optional[datetime.timedelta] = None,
            reset=False,
            max_cycles: Optional[int] = None,
            debug_dump_file: Optional[Path] = None,
            backtest_start: Optional[datetime.datetime] = None,
            backtest_end: Optional[datetime.datetime] = None,
            backtest_setup: Optional[Callable[[State], None]] = None,
            backtest_candle_time_frame_override: Optional[TimeBucket] = None,
            backtest_stop_loss_time_frame_override: Optional[TimeBucket] = None,
            stop_loss_check_frequency: Optional[TimeBucket] = None,
            tick_offset: datetime.timedelta=datetime.timedelta(minutes=0),
            trade_immediately=False,
            run_state: Optional[RunState]=None,
            strategy_cycle_trigger: StrategyCycleTrigger = StrategyCycleTrigger.cycle_offset,
            routing_model: Optional[RoutingModel] = None,
            execution_test_hook: Optional[ExecutionTestHook] = None,
            metadata: Optional[Metadata] = None,
            check_accounts: Optional[bool] = None,
    ):
        """See main.py for details."""

        #
        # TODO: Initialisation needs a major rewrite
        #

        if ignore:
            # https://www.python.org/dev/peps/pep-3102/
            raise TypeError("Only keyword arguments accepted")

        assert isinstance(sync_model, SyncModel)
        self.sync_model = sync_model

        self.cycle_duration = cycle_duration
        self.stop_loss_check_frequency = stop_loss_check_frequency
        self.strategy_factory = strategy_factory
        self.reset = reset
        self.routing_model = routing_model
        self.execution_model = execution_model
        self.execution_test_hook = execution_test_hook
        self.metadata = metadata
        self.check_accounts = check_accounts

        self.backtest_start = backtest_start
        self.backtest_end = backtest_end

        args = locals().copy()
        args.pop("self")

        assert "execution_context" in args, "execution_context required"

        # TODO: Spell out individual variables for type hinting support
        self.__dict__.update(args)

        self.timed_task_context_manager = self.execution_context.timed_task_context_manager

        self.runner: Optional[StrategyRunner] = None
        self.universe_model: Optional[UniverseModel] = None
        self.strategy_cycle_trigger = strategy_cycle_trigger
        self.max_cycles = max_cycles
        self.max_data_delay = max_data_delay

        # Crash the strategy execution if we get more lag than this.
        # This is how old the last candle can be.
        self.max_live_data_lag_tolerance = datetime.timedelta(minutes=30)

        # cycle -> dump mappings
        self.debug_dump_state = {}

        # Hook in any overrides for strategy cycles
        self.universe_options = UniverseOptions(
            candle_time_bucket_override=self.backtest_candle_time_frame_override,
            stop_loss_time_bucket_override=self.backtest_stop_loss_time_frame_override,
        )

    def is_backtest(self) -> bool:
        """Are we doing a backtest execution."""
        return self.backtest_start is not None

    def is_live_trading_unit_test(self) -> bool:
        """Are we attempting to test live trading functionality in unit tests.

        See `test_cli_commands.py`
        """
        return self.max_cycles == 0

    def init_state(self) -> State:
        """Initialize the state for this run.

        - If we are doing live trading, load the last saved state

        - In backtesting the state is always reset.
          We do not support resumes for crashed backetsting.

        """
        store: StateStore = self.store
        if self.reset:
            logger.info("Resetting the existing state file %s", store)
            # Create empty state and save it
            state = store.create(self.name)
            state.name = self.name
            store.sync(state)
        else:
            if store.is_pristine():
                logger.info("State is unwritten, creating new one %s", store)
                # Create empty state and save it
                state = store.create(self.name)
                state.name = self.name
                store.sync(state)
            else:
                logger.info("Loading state file %s", store)
                state = store.load()

        # Check that we did not corrupt the state while writing it to the disk
        state.perform_integrity_check()

        return state

    def init_execution_model(self):
        """Initialise the execution.

        Perform preflight checks e.g. to see if our trading accounts look sane.
        """
        self.execution_model.initialize()
        if not self.is_live_trading_unit_test():
            self.execution_model.preflight_check()
            logger.info("Preflight checks ok")

    def init_simulation(
            self,
            universe_model: UniverseModel,
            runner: StrategyRunner,
        ):
        """Set up running on a simulated blockchain.

        Used with :py:mod:`tradeexecutor.testing.simulated_execution_loop`
        to allow fine granularity manipulation of in-memory blockchain
        to simulate trigger conditions in testing.
        """
        assert self.execution_context.mode == ExecutionMode.simulated_trading
        self.init_execution_model()
        self.universe_model = universe_model
        self.runner = runner

    def init_live_run_state(self, run_description: StrategyExecutionDescription):
        """Initialise run-state object.

        We do need to do these updates only once on the startup,
        as there run-state variables do not change over the process lifetime.
        """

        # Expose source code to webhook
        if self.run_state:
            self.run_state.source_code = run_description.source_code

    def refresh_live_run_state(
            self,
            state: State,
            visualisation=False,
            universe: TradingStrategyUniverse=None,
    ):
        """Update the in-process strategy context which we serve over the webhook.

        .. note::

            There is still a gap between be able to serve the full run state and the webhook startup.
            This is because for the full run state, we need to have visualisations
            and we do not have those availble until we have loaded the trading universe data,
            which may take some time.

        :param visualisation:
            Also update technical charts
        """

        run_state = self.run_state

        # Strategy statistics
        # Even if the strategy has no action yet (deposits, trades)
        # we need to calculate these statistics, as this will
        # calculate the backtested metrics using in strategy summary tiles
        logger.info("refresh_live_run_state() - calculating summary statistics")
        stats = calculate_summary_statistics(
            state,
            self.execution_context.mode,
            backtested_state=self.metadata.backtested_state,
            key_metrics_backtest_cut_off=self.metadata.key_metrics_backtest_cut_off,
        )
        self.run_state.summary_statistics = stats

        # Frozen positions is needed for fault checking hooks
        run_state.frozen_positions = len(state.portfolio.frozen_positions)

        # Strategy charts
        if visualisation:
            assert universe, "Candle data must be available to update visualisations"
            self.runner.refresh_visualisations(state, universe)

        # Mark last refreshed
        run_state.bumb_refreshed()

    def tick(self,
             unrounded_timestamp: datetime.datetime,
             cycle_duration: CycleDuration,
             state: State,
             cycle: int,
             live: bool,
             existing_universe: Optional[StrategyExecutionUniverse]=None,
             strategy_cycle_timestamp: Optional[datetime.datetime] = None,
             extra_debug_data: Optional[dict] = None,
             ) -> StrategyExecutionUniverse:
        """Run one trade execution tick.

        :param unrounded_timestamp:
            The approximately time when this ticket was triggered.
            Alawys after the tick timestamp.
            Will be rounded to the nearest cycle duration timestamps.

        :param strategy_cycle_timestamp:
            Precalculated strategy cycle timestamp based on unrounded timestamp

        :param state:
            The current state of the strategy

        :param cycle:
            The number of this cycle

        :param cycle_duration:
            Cycle duration for this cycle. Either from the strategy module,
            or a backtest override.

        :param existing_universe:
            If passed, use this universe instead of trying to download
            and filter new one. This is shortcut for backtesting
            where the universe does not change between cycles
            (as opposite to live trading new pairs pop in to the existince).

        :param extra_debug_data:
            Extra data to be passed to the debug dump used in unit testing.
        """

        assert isinstance(unrounded_timestamp, datetime.datetime)
        assert isinstance(state, State)
        assert isinstance(cycle_duration, CycleDuration)

        if strategy_cycle_timestamp:
            ts = strategy_cycle_timestamp
        else:
            ts = snap_to_previous_tick(unrounded_timestamp, cycle_duration)

        # This Python dict collects internal debugging data through this cycle.
        # Any submodule of strategy execution can add internal information here for
        # unit testing and manual diagnostics. Any data added must be JSON serializable.
        debug_details = {
            "cycle": cycle,
            "unrounded_timestamp": unrounded_timestamp,
            "timestamp": ts,
            "strategy_cycle_trigger": self.strategy_cycle_trigger.value,
        }

        logger.trade("Performing strategy tick #%d for timestamp %s, cycle length is %s, trigger time was %s, live trading is %s, trading univese is %s",
                     cycle,
                     ts,
                     cycle_duration.value,
                     unrounded_timestamp,
                     live,
                     existing_universe,
                     )

        if existing_universe is None:

            # We are running backtesting and the universe is not yet loaded.
            # Unlike live trading, we do not need to reconstruct the universe between
            # trade cycles.

            # Refresh the trading universe for this cycle
            if self.strategy_cycle_trigger == StrategyCycleTrigger.cycle_offset:
                logger.info("Creating new universe from the scratch using create_trading_universe()")
                universe = self.universe_model.construct_universe(
                    ts,
                    self.execution_context.mode,
                    self.universe_options,
                )

                # Check if our data is stagnated and we cannot execute the strategy
                if self.max_data_delay is not None:
                    self.universe_model.check_data_age(ts, universe, self.max_data_delay)
            elif self.strategy_cycle_trigger == StrategyCycleTrigger.trading_pair_data_availability:
                assert existing_universe is not None, "StrategyCycleTrigger.trading_pair_data_availability needs to retain the previous universe"
            else:
                raise NotImplementedError()
        else:
            # Recycle the universe instance
            logger.info("Reusing previously loaded universe: %s", existing_universe)
            universe = existing_universe

        # Run cycle checks
        self.runner.pretick_check(ts, universe)

        if cycle == 1 and self.backtest_setup is not None:
            # The hook to set up backtest initial balance.
            # TODO: Legacy - remove.
            logger.info("Performing initial backtest account funding")
            self.backtest_setup(state, universe, self.sync_model)

        # Execute the strategy tick and trades
        self.runner.tick(
            strategy_cycle_timestamp=ts,
            universe=universe,
            state=state,
            debug_details=debug_details,
            cycle_duration=cycle_duration,
            cycle=cycle,
        )

        state.uptime.record_cycle_complete(cycle)

        # Check that state is good before writing it to the disk
        state.perform_integrity_check()

        # Store the current state to disk
        self.store.sync(state)

        if extra_debug_data is not None:
            debug_details.update(extra_debug_data)

        # Store debug trace
        self.debug_dump_state[cycle] = debug_details

        if self.debug_dump_file is not None:
            # Record and write out the internal debug states after every tick
            with open(self.debug_dump_file, "wb") as out:
                pickle.dump(self.debug_dump_state, out)

        # Assume universe stays static between cycles
        # for hourly revaluations
        return universe

    def update_position_valuations(self, clock: datetime.datetime, state: State, universe: StrategyExecutionUniverse, execution_mode: ExecutionMode):
        """Revalue positions and update statistics.

        A new statistics entry is calculated for portfolio and all of its positions
        and added to the state.

        :param clock: Real-time or historical clock
        """

        # Set up the execution to perform the valuation

        if len(state.portfolio.reserves) == 0:
            logger.info("The strategy has no reserves or deposits yet")

        routing_state, pricing_model, valuation_method = self.runner.setup_routing(universe)

        with self.timed_task_context_manager("revalue_portfolio_statistics"):
            logger.info("Updating position valuations")
            self.runner.revalue_portfolio(clock, state, valuation_method)

        with self.timed_task_context_manager("update_statistics"):
            logger.info("Updating position statistics")
            update_statistics(clock, state.stats, state.portfolio, execution_mode)

        # Check that state is good before writing it to the disk
        state.perform_integrity_check()

        # Store the current state to disk
        self.store.sync(state)

    def check_position_triggers(self,
                          ts: datetime.datetime,
                          state: State,
                          universe: TradingStrategyUniverse) -> List[TradeExecution]:
        """Run stop loss price checks.

        Used for live stop loss check; backtesting
        uses optimised :py:meth:`run_backtest_stop_loss_checks`.

        :param ts:
            Timestamp of this check cycle

        param universe:
            Trading universe containing price data for stoploss checks.

        :return:
            List of generated trigger trades
        """

        logger.info("Starting stop loss checks at %s", ts)

        if len(state.portfolio.reserves) == 0:
            logger.info("The strategy has no reserves or deposits yet")
            return []

        routing_state, pricing_model, valuation_method = self.runner.setup_routing(universe)

        # Do stop loss checks for every time point between now and next strategy cycle
        trades = self.runner.check_position_triggers(
            ts,
            state,
            universe,
            pricing_model,
            routing_state
        )

        # Check that state is good before writing it to the disk
        state.perform_integrity_check()

        # Store the current state to disk
        self.store.sync(state)

        return trades

    def warm_up_backtest(self):
        """Load backtesting trading universe.

        Display progress bars for data downloads.
        """
        logger.info("Warming up backesting, universe options are %s", self.universe_options)
        self.universe_model.preload_universe(self.universe_options)

    def warm_up_live_trading(self) -> TradingStrategyUniverse:
        """Load live trading universe.

        Display progress bars for data downloads.
        """
        logger.info("Warming up live trading universe, universe options are %s", self.universe_options)
        universe = cast(TradingStrategyUniverse, self.universe_model.preload_universe(self.universe_options))
        logger.info("Warmed up universe %s", universe)
        return universe

    def run_backtest_trigger_checks(self,
                                    start_ts: datetime.datetime,
                                    end_ts: datetime.datetime,
                                    state: State,
                                    universe: TradingStrategyUniverse) -> Tuple[int, int]:
        """Generate stop loss price checks.

        Backtests may use finer grade data for stop loss signals,
        to be more realistic with actual trading.

        Here we use the finer grade data to check the stop losses
        on a given time period.

        :param start_ts:
            When to start testing (exclusive).
            We test for the next available timestamp.

        :param end_ts:
            When to stop testing (exclusive).

        :param universe:
            Trading universe containing price data for stoploss checks.

        :return:
            Tuple (take profit, stop loss) count triggered
        """

        assert universe.backtest_stop_loss_candles is not None

        # What is the granularity of our price feed
        # for stop loss checks.
        tick_size = universe.backtest_stop_loss_time_bucket

        logger.info("run_backtest_stop_loss_checks with frequency of %s", tick_size.value)

        assert tick_size.to_pandas_timedelta() > pd.Timedelta(0), f"Cannot do stop loss checks, because no stop loss cycle duration was given"

        # Hop to the next tick
        ts = round_datetime_up(start_ts, tick_size.to_timedelta())

        routing_state, pricing_model, valuation_model = self.runner.setup_routing(universe)
        assert pricing_model, "Routing did not provide pricing_model"

        assert isinstance(pricing_model, BacktestSimplePricingModel)

        stop_loss_pricing_model = BacktestSimplePricingModel(
            universe.backtest_stop_loss_candles,
            self.runner.routing_model,
            time_bucket=universe.backtest_stop_loss_time_bucket,
            allow_missing_fees=pricing_model.allow_missing_fees
        )

        # Do stop loss checks for every time point between now and next strategy cycle
        tp = 0
        sl = 0

        while ts < end_ts:
            logger.debug("Backtesting take profit/stop loss at %s", ts)
            trades = self.runner.check_position_triggers(
                ts,
                state,
                universe,
                stop_loss_pricing_model,
                routing_state
            )
            for t in trades:
                if t.is_stop_loss():
                    sl += 1
                elif t.is_take_profit():
                    tp += 1
            ts += tick_size.to_timedelta()

        return tp, sl

    def run_backtest(self, state: State) -> dict:
        """Backtest loop."""

        if self.backtest_end or self.backtest_start:
            assert self.backtest_start and self.backtest_end, f"If backtesting both start and end must be given, we have {self.backtest_start} - {self.backtest_end}"


        ts = self.backtest_start

        logger.info("Strategy is executed in backtesting mode, starting at %s, cycle duration is %s", ts, self.cycle_duration.value)

        cycle = state.cycle
        universe = None

        range = self.backtest_end - self.backtest_start

        ts_format = "%Y-%m-%d"

        friendly_start = self.backtest_start.strftime(ts_format)
        friendly_end = self.backtest_end.strftime(ts_format)

        seconds = int(range.total_seconds())

        self.warm_up_backtest()

        # Allow backtest step to be overwritten from the command line
        if self.universe_options.candle_time_bucket_override:
            backtest_step = CycleDuration.from_timebucket(self.universe_options.candle_time_bucket_override)
        else:
            backtest_step = self.cycle_duration

        cycle_name = backtest_step.value

        assert backtest_step != CycleDuration.cycle_unknown

        assert isinstance(self.backtest_start, datetime.datetime)
        assert not isinstance(self.backtest_start, pd.Timestamp)
        assert not isinstance(self.backtest_end, pd.Timestamp)
        assert isinstance(self.backtest_end, datetime.datetime)
        assert self.backtest_start < self.backtest_end

        state.backtest_data = BacktestData(
            start_at=self.backtest_start,
            end_at=self.backtest_end,
            decision_cycle_duration=backtest_step,
        )

        execution_test_hook =  self.execution_test_hook or ExecutionTestHook()

        # Throttle TQDM updates to 1 per second because
        # otherwise we crash PyCharm
        # https://stackoverflow.com/q/43288550/315168
        last_progress_update = datetime.datetime.utcfromtimestamp(0)
        progress_update_threshold = datetime.timedelta(seconds=0.1)
        last_update_ts = None  # The last pushed timestamp to tqdm
        trigger_checks = 0
        stop_losses = take_profits = 0

        with tqdm(total=seconds) as progress_bar:

            while True:
                ts = snap_to_previous_tick(ts, backtest_step)

                # Bump progress bar forward and update backtest status
                if datetime.datetime.utcnow() - last_progress_update > progress_update_threshold:
                    friedly_ts = ts.strftime(ts_format)
                    trade_count = len(list(state.portfolio.get_all_trades()))
                    rolling_profit = state.stats.get_naive_rolling_pnl_pct()
                    progress_bar.set_description(f"Backtesting {self.name}, {friendly_start} - {friendly_end} at {friedly_ts} ({cycle_name})")
                    progress_bar.set_postfix({
                        "trades": trade_count,
                        "cycles": cycle,
                        "TPs": take_profits,
                        "SLs": stop_losses,
                        "PnL": f"{rolling_profit*100:.2f}%",
                    })
                    last_progress_update = datetime.datetime.utcnow()
                    if last_update_ts:
                        # Push update for the period
                        passed_seconds = (ts - last_update_ts).total_seconds()
                        progress_bar.update(int(passed_seconds))
                    last_update_ts = ts

                execution_test_hook.on_before_cycle(
                    cycle,
                    ts,
                    state,
                    self.sync_model,
                )

                # Decide trades and everything for this cycle
                universe: TradingStrategyUniverse = self.tick(
                    ts,
                    backtest_step,
                    state,
                    cycle,
                    live=False,
                    strategy_cycle_timestamp=ts,
                    existing_universe=universe)

                # Revalue our portfolio
                self.update_position_valuations(ts, state, universe, self.execution_context.mode)

                # Check for termination in integration testing.
                # TODO: Get rid of this and only support date ranges to run tests
                if self.max_cycles is not None:
                    if cycle >= self.max_cycles:
                        logger.info("Max backtest cycles reached")
                        break

                # Backtesting
                next_tick = snap_to_next_tick(ts + datetime.timedelta(seconds=1), backtest_step, self.tick_offset)

                if next_tick >= self.backtest_end:
                    # Backteting has ended
                    logger.info("Terminating backtesting. Backtest end %s, current timestamp %s", self.backtest_end, next_tick)
                    passed_seconds = (ts - last_update_ts).total_seconds()
                    progress_bar.update(int(passed_seconds))
                    break

                # If we have stop loss checks enabled on a separate price feed,
                # run backtest stop loss checks until the next time
                if universe.backtest_stop_loss_candles is not None:
                    res = self.run_backtest_trigger_checks(
                        ts,
                        next_tick,
                        state,
                        universe,
                    )
                    take_profits += res[0]
                    stop_losses += res[1]

                # Add some fuzziness to gacktesting timestamps
                # TODO: Make this configurable - sub 1h strategies do not work
                ts = next_tick + datetime.timedelta(minutes=random.randint(0, 4))

                cycle += 1

        # Validate the backtest state at the end.
        # We want to avoid situation where we have stored
        # non-serialisable types in the state
        validate_state_serialisation(state)

        return self.debug_dump_state

    def run_live(self, state: State):
        """Run live trading cycle.

        :raise LiveSchedulingTaskFailed:
            If any of live trading concurrent tasks crashes with an exception
        """

        ts = datetime.datetime.utcnow()

        # Start the watchdog process killer
        watchdog_registry = create_watchdog_registry(WatchdogMode.thread_based)
        start_background_watchdog(watchdog_registry)
        # Create a watchdog thread that checks that the live trading cycle
        # has completed for every candle + some tolerance minutes.
        # This will terminate the live trading process if it has hung for a reason or another.
        live_cycle_max_delay = (self.cycle_duration.to_timedelta() + datetime.timedelta(minutes=15)).total_seconds()
        register_worker(
            watchdog_registry,
            "live_cycle",
            live_cycle_max_delay)

        # Do not allow starting a strategy that has unclean state
        state.check_if_clean()

        logger.trade("The execution state was last saved %s", state.last_updated_at)

        if self.is_live_trading_unit_test():
            # Test app initialisation.
            # Do not start any background threads.
            logger.info("Unit test live trading checkup test detected - aborting.")
            return self.debug_dump_state

        cycle = state.cycle
        universe: Optional[TradingStrategyUniverse] = None
        execution_context = self.execution_context
        run_state: RunState = self.run_state
        crash_exception: Optional[Exception] = None

        tick_offset = self.tick_offset

        # We use trading pair data availability endpoint poll
        # to trigger the cycle.
        # Start the cycle warmup immediately,
        # but later wait down in the loop for the data availability.
        if self.strategy_cycle_trigger == StrategyCycleTrigger.trading_pair_data_availability:
            tick_offset = datetime.timedelta(0)

        assert execution_context, "ExecutionContext missing"

        universe = self.warm_up_live_trading()

        logger.info("Performing startup accounting check")
        self.runner.check_accounts(
            universe,
            state
        )

        # Store summary statistics in memory before doing anything else
        self.refresh_live_run_state(state, visualisation=True, universe=universe)

        # The first trade will be execute immediately, despite the time offset or tick
        if self.trade_immediately:
            ts = datetime.datetime.now()
            universe = self.tick(ts, self.cycle_duration, state, cycle, live=True)

        def die(exc: Exception):
            # Shutdown the scheduler and mark an clean exit
            nonlocal crash_exception
            logger.exception(exc)
            scheduler.shutdown(wait=False)
            crash_exception = exc

        def live_cycle():
            nonlocal cycle
            nonlocal universe
            try:

                extra_debug_data = {}

                # Wall clock time
                unrounded_timestamp = datetime.datetime.utcnow()
                strategy_cycle_timestamp = snap_to_previous_tick(unrounded_timestamp, self.cycle_duration)

                logger.info("Executing live strategy cycle %d, now is %s, decision slot is %s",
                            cycle,
                            unrounded_timestamp,
                            strategy_cycle_timestamp
                            )

                # If we are in trigger mode, poll until we have data available
                # and then immediately trigger the decision
                if self.strategy_cycle_trigger == StrategyCycleTrigger.trading_pair_data_availability:
                    universe_update_result = wait_for_universe_data_availability_jsonl(
                        strategy_cycle_timestamp,
                        self.client,
                        universe,
                        max_wait=self.max_data_delay,
                    )
                    logger.trade("Strategy cycle %d, universe updated result received: %s", cycle, universe_update_result)
                    universe = universe_update_result.updated_universe
                    extra_debug_data["universe_update_poll_cycles"] = universe_update_result.poll_cycles

                    # Do a data lag check.
                    # This is not 100% fool-proof check for multipair strategies,
                    # as we randomly pick one pair. However it should detect most of market data feed
                    # stale situtations.
                    last_candle_timestamp = universe.universe.candles.df.iloc[-1]["timestamp"].to_pydatetime().replace(tzinfo=None)
                    # We allow 30 minutes + time bucket size lag
                    if last_candle_timestamp is not None:
                        max_allowed_lag = self.max_live_data_lag_tolerance + universe.universe.time_bucket.to_timedelta()
                        lag = strategy_cycle_timestamp - last_candle_timestamp
                        if lag > max_allowed_lag:
                            logger.error("Aborting and waiting for manual restart after the data feed is fixed")
                            raise RuntimeError(f"Strategy market data lag exceeded.\n"
                                               f"Currently lag to the start of the last candle is {lag}, allowed max lag is {max_allowed_lag}.\n"
                                               f"Last candle is at {last_candle_timestamp}")
                else:
                    # Force universe recreation on every cycle
                    universe = None

                # Run the main strategy logic
                universe = self.tick(
                    unrounded_timestamp,
                    self.cycle_duration,
                    state,
                    cycle=cycle,
                    strategy_cycle_timestamp=strategy_cycle_timestamp,
                    existing_universe=universe,
                    live=True,
                    extra_debug_data=extra_debug_data,
                )
                logger.info("run_live() tick complete, universe is now %s", universe)

                # Post execution, update our statistics
                try:
                    # TODO: Visualisations are internally refreshed by runner
                    # this is somewhat bad architecture and refreshing run state should be a responsibility
                    # of a single component
                    self.refresh_live_run_state(state)
                except Exception as e:
                    # Failing to do the performance statistics is not fatal,
                    # because this does not contain any state changing events
                    logger.warning("refresh_live_run_state() failed in the live cycle: %s", e)
                    logger.exception(e)
                    pass

                # Go to sleep and
                # and advance to the next cycle
                cycle += 1
                state.cycle = cycle

            except Exception as e:
                die(e)

            # Unit testing mode
            # Used e.g. test_strategy_cycle_trigger.py
            if self.max_cycles is not None:
                if cycle >= self.max_cycles:
                    logger.info(("Max cycles reached"))
                    scheduler.shutdown(wait=False)

            run_state.completed_cycle = cycle
            run_state.cycles += 1
            self.refresh_live_run_state(state)

            # Reset the background watchdog timer
            mark_alive(watchdog_registry, "live_cycle")

        def live_positions():
            nonlocal universe

            # We cannot update valuations until we know
            # trading pair universe, because to know the valuation of the position
            # we need to know the route how to sell the token of the position
            if universe is None:
                logger.info("Universe not yet downloaded")
                return

            try:
                ts = datetime.datetime.now()

                self.update_position_valuations(ts, state, universe, execution_context.mode)

                self.refresh_live_run_state(state)
            except Exception as e:
                die(e)

            run_state.position_revaluations += 1
            run_state.bumb_refreshed()

        def live_trigger_checks():
            nonlocal universe

            # We cannot update valuations until we know
            # trading pair universe, because to know the valuation of the position
            # we need to know the route how to sell the token of the position
            if universe is None:
                logger.info("Universe not yet downloaded")
                return

            try:
                ts = datetime.datetime.now()
                self.check_position_triggers(ts, state, universe)
            except Exception as e:
                die(e)

            run_state.position_trigger_checks += 1
            run_state.bumb_refreshed()

        # Set up live trading tasks using APScheduler
        executors = {
            'default': ThreadPoolExecutor(1),
        }
        start_time = datetime.datetime(1970, 1, 1)

        # We use a single thread scheduler to run our various tasks.
        # Any task blocks other tasks - there is no parallerism or multithread support at the moment.
        # Multithread support would need making the architecture more complex with various locks
        # that could then be additional source of bugs.
        scheduler = BlockingScheduler(executors=executors, timezone=datetime.timezone.utc)
        scheduler.add_job(
            live_cycle,
            'interval',
            seconds=self.cycle_duration.to_timedelta().total_seconds(),
            start_date=start_time + tick_offset,
            misfire_grace_time = None,  # Will always run the job no matter how late it is
        )

        if self.stats_refresh_frequency not in (datetime.timedelta(0), None):
            scheduler.add_job(
                live_positions,
                'interval',
                seconds=self.stats_refresh_frequency.total_seconds(),
                start_date=start_time)

        if self.position_trigger_check_frequency not in (datetime.timedelta(0), None):
            scheduler.add_job(
                live_trigger_checks,
                'interval',
                seconds=self.position_trigger_check_frequency.total_seconds(),
                start_date=start_time)

        def listen_error(event):
            if event.exception:
                logger.info("Scheduled task received exception. event: %s, execption: %s", event, event.exception)
            else:
                logger.error("Should not happen")

        scheduler.add_listener(listen_error, EVENT_JOB_ERROR)

        # Display version information on the trade log
        version_info = self.run_state.version
        logger.trade(str(version_info))

        try:
            # https://github.com/agronholm/apscheduler/discussions/683
            scheduler.start()
        except KeyboardInterrupt:
            # https://github.com/agronholm/apscheduler/issues/338
            scheduler.shutdown(wait=False)
            raise
        except Exception as e:
            logger.error("Scheduler raised an exception %s", e)
            raise

        logger.info("Scheduler finished - down the live trading loop")

        if crash_exception:
            raise LiveSchedulingTaskFailed("trade-executor closed because one of the scheduled tasks failed") from crash_exception

        return self.debug_dump_state

    def setup(self) -> State:
        """Set up the main loop of trade executor.

        Main entry point to the loop.

        - Chooses between live and backtesting execution mode

        - Loads or creates the initial state

        - Sets up strategy runner

        :return:
            Loaded execution state
        """

        state = self.init_state()

        if not self.is_backtest():
            if not self.sync_model.is_ready_for_live_trading(state):
                raise RuntimeError(f"{self.sync_model} not initialised for live trading - run trade-executor init command first")

        self.init_execution_model()

        run_description: StrategyExecutionDescription = self.strategy_factory(
            execution_model=self.execution_model,
            execution_context=self.execution_context,
            timed_task_context_manager=self.timed_task_context_manager,
            sync_model=self.sync_model,
            valuation_model_factory=self.valuation_model_factory,
            pricing_model_factory=self.pricing_model_factory,
            approval_model=self.approval_model,
            client=self.client,
            routing_model=self.routing_model,
            run_state=self.run_state,
        )

        self.init_live_run_state(run_description)

        # Deconstruct strategy input
        self.runner: StrategyRunner = run_description.runner
        self.universe_model = run_description.universe_model

<<<<<<< HEAD
        # set start and end automatically if not set
        u = self.universe_model.construct_universe(
            self.backtest_start,
            self.execution_context.mode,
            self.universe_options,
        )

        if self.backtest_start is None:
            s,e  = u.universe.candles.get_timestamp_range()
            self.backtest_start = s.to_pydatetime().replace(tzinfo=None)
            self.backtest_end = e.to_pydatetime().replace(tzinfo=None)

            logger.info("Automatically using %s - %s for backtest start and end", self.backtest_start, self.backtest_end)
=======
        # TODO: Pass this as a constructor argument
        # TODO: Accounting checks only supports Enzyme currently
        self.runner.accounting_checks = self.check_accounts and isinstance(self.sync_model, EnzymeVaultSyncModel)
>>>>>>> 42c2772b

        # Load cycle_duration from v0.1 strategies,
        # if not given from the command line to override backtesting data
        if run_description.cycle_duration and not self.cycle_duration:
            self.cycle_duration = run_description.cycle_duration

        assert self.cycle_duration is not None, "Did not get strategy cycle duration from constructor or strategy run description"

        return state

    def run_with_state(self, state: State) -> dict:
        """Start the execution.

        :return:
            Debug state where each key is the cycle number

        :raise:
            Any exception thrown from this function should be considered as live execution error,
            not a start up error.
        """
        # TODO: Refactor
        if self.is_backtest():
            # Walk through backtesting range
            return self.run_backtest(state)
        else:
            return self.run_live(state)

    def run(self):
        """Start the execution.

        .. note::

            Legacy entry point
        """
        # TODO: Refactor
        state = self.setup()
        return self.run_with_state(state)
<|MERGE_RESOLUTION|>--- conflicted
+++ resolved
@@ -1083,7 +1083,14 @@
         self.runner: StrategyRunner = run_description.runner
         self.universe_model = run_description.universe_model
 
-<<<<<<< HEAD
+        # TODO: Pass this as a constructor argument
+        # TODO: Accounting checks only supports Enzyme currently
+        self.runner.accounting_checks = self.check_accounts and isinstance(self.sync_model, EnzymeVaultSyncModel)
+
+        # TODO: Pass this as a constructor argument
+        # TODO: Accounting checks only supports Enzyme currently
+        self.runner.accounting_checks = self.check_accounts and isinstance(self.sync_model, EnzymeVaultSyncModel)
+
         # set start and end automatically if not set
         u = self.universe_model.construct_universe(
             self.backtest_start,
@@ -1097,11 +1104,6 @@
             self.backtest_end = e.to_pydatetime().replace(tzinfo=None)
 
             logger.info("Automatically using %s - %s for backtest start and end", self.backtest_start, self.backtest_end)
-=======
-        # TODO: Pass this as a constructor argument
-        # TODO: Accounting checks only supports Enzyme currently
-        self.runner.accounting_checks = self.check_accounts and isinstance(self.sync_model, EnzymeVaultSyncModel)
->>>>>>> 42c2772b
 
         # Load cycle_duration from v0.1 strategies,
         # if not given from the command line to override backtesting data
