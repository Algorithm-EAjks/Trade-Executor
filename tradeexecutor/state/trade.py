--- conflicted
+++ resolved
@@ -273,11 +273,7 @@
         assert self.planned_reserve >= 0
         assert type(self.planned_price) in {float, int}, f"Price was given as {self.planned_price.__class__}: {self.planned_price}"
         assert self.opened_at.tzinfo is None, f"We got a datetime {self.opened_at} with tzinfo {self.opened_at.tzinfo}"
-<<<<<<< HEAD
-
-=======
         
->>>>>>> ba0cfcf8
     @property
     def strategy_cycle_at(self):
         """Alias for oepned_at"""
