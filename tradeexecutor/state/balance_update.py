"""Balance update data.

.. note ::

    These are not used by legacy wallet sync model, but only vault based wallets.

"""

import datetime
import enum
from _decimal import Decimal
from dataclasses import dataclass
from typing import Optional

from dataclasses_json import dataclass_json

from tradeexecutor.state.identifier import AssetIdentifier


class BalanceUpdateCause(enum.Enum):
    deposit = "deposit"
    redemption = "redemption"
    interest = "interest"


class BalanceUpdatePositionType(enum.Enum):
    reserve = "reserve"
    open_position = "open_position"


@dataclass_json
@dataclass
class BalanceUpdate:
    """Processed balance update event.

    Events that are generated on

    - Deposits

    - Redemptions

    - Interest payments

    Events are stored in :py:class:`TradingPosition` and :py:class:`ReservePosition` by their id.

    Events are referred in :py:class:`tradeexecutor.sync.Treasury`..
    """

    #: Allocated from portfolio
    #:
    #: This id is referred in :py:class:`tradeexecutor.state.position.TradingPosition` and :py:class:`tradeexecutor.state.reserve.ReservePosition`
    balance_update_id: int

    #: What caused the balance update event to happen
    cause: BalanceUpdateCause

    #: What kind of position this event modified
    position_type: BalanceUpdatePositionType

    #: Asset that was updated
    #:
    #:
    asset: AssetIdentifier

    #: When the update happened
    #:
    #: The block mined timestamp
    block_mined_at: datetime.datetime

    #: Chain that updated the balance
    chain_id: int

    #: What was delta of the asset.
<<<<<<< HEAD
    #:
    #: Positive for deposits, negative for redemptions.
    #:
=======
    #:
    #: Positive for deposits, negative for redemptions.
    #:
>>>>>>> f6aa9e70
    quantity: Decimal

    #: What was the total of the asset in the position before this event was applied.
    #:
    old_balance: Decimal

    #: Investor address that the balance update is related to
    #:
    owner_address: Optional[str] = None

    #: Transaction that updated the balance
    #:
    #: Set None for interested calculation updates
    tx_hash: Optional[str] = None

    #: Log that updated the balance
    #:
    #: Set None for interest rate updates
    log_index: Optional[int] = None

    #: If this update was for open position
    #:
    #: Set None for reserve updates
    position_id: Optional[int] = None

    def __eq__(self, other: "BalanceUpdate"):
        assert isinstance(other, BalanceUpdate), f"Got {other}"
        match self.cause:
            case BalanceUpdateCause.deposit:
                return self.chain_id == other.chain_id and self.tx_hash == other.tx_hash and self.log_index == other.log_index
            case BalanceUpdateCause.redemption:
                return self.chain_id == other.chain_id and self.tx_hash == other.tx_hash and self.log_index == other.log_index and self.asset == other.asset
            case _:
                raise RuntimeError("Unsupported")

    def __hash__(self):
        match self.cause:
            case BalanceUpdateCause.deposit:
                return hash((self.chain_id, self.tx_hash, self.log_index))
            case BalanceUpdateCause.redemption:
                return hash((self.chain_id, self.tx_hash, self.log_index, self.asset.address))
            case _:
                raise RuntimeError("Unsupported")

    def is_reserve_update(self) -> bool:
        """Return whether this event updates reserve balance or open position balance"""
        return self.position_type == BalanceUpdatePositionType.reserve
<|MERGE_RESOLUTION|>--- conflicted
+++ resolved
@@ -71,15 +71,9 @@
     chain_id: int
 
     #: What was delta of the asset.
-<<<<<<< HEAD
     #:
     #: Positive for deposits, negative for redemptions.
     #:
-=======
-    #:
-    #: Positive for deposits, negative for redemptions.
-    #:
->>>>>>> f6aa9e70
     quantity: Decimal
 
     #: What was the total of the asset in the position before this event was applied.
