--- conflicted
+++ resolved
@@ -842,11 +842,7 @@
         else:
             strategy_duration = state.get_strategy_duration()
         
-<<<<<<< HEAD
-        won = lost = zero_loss = stop_losses = take_profits = undecided = 0
-=======
         won = lost = zero_loss = stop_losses = take_profits = undecided = delta_neutral = 0
->>>>>>> 3fbae9ad
         open_value: USDollarAmount = 0
         profit: USDollarAmount = 0
         unrealised_profit_usd: USDollarAmount = 0
