"""Enzyme vaults integration."""

import logging
import datetime
import pprint
from _decimal import Decimal
from functools import partial
from typing import cast, List, Optional, Tuple, Iterable

from web3 import Web3, HTTPProvider

from eth_defi.chain import fetch_block_timestamp, has_graphql_support
from eth_defi.enzyme.events import fetch_vault_balance_events, EnzymeBalanceEvent, Deposit, Redemption, fetch_vault_balances
from eth_defi.enzyme.vault import Vault
from eth_defi.event_reader.lazy_timestamp_reader import extract_timestamps_json_rpc_lazy, LazyTimestampContainer
from eth_defi.event_reader.reader import read_events, Web3EventReader, extract_events, extract_timestamps_json_rpc
from eth_defi.event_reader.reorganisation_monitor import ReorganisationMonitor
from eth_defi.hotwallet import HotWallet

from tradeexecutor.ethereum.enzyme.tx import EnzymeTransactionBuilder
from tradeexecutor.ethereum.onchain_balance import fetch_address_balances
from tradeexecutor.ethereum.token import translate_token_details
from tradeexecutor.state.portfolio import Portfolio

from tradeexecutor.state.identifier import AssetIdentifier
from tradeexecutor.state.position import TradingPosition
from tradeexecutor.state.reserve import ReservePosition
from tradeexecutor.state.state import State
from tradeexecutor.state.balance_update import BalanceUpdate, BalanceUpdateCause, BalanceUpdatePositionType
from tradeexecutor.state.sync import BalanceEventRef
from tradeexecutor.strategy.sync_model import SyncModel, OnChainBalance
from tradingstrategy.chain import ChainId

logger = logging.getLogger(__name__)


class UnknownAsset(Exception):
    """Cannot map redemption asset to any known position"""


class RedemptionFailure(Exception):
    """Cannot map redemption asset to any known position"""


class EnzymeVaultSyncModel(SyncModel):
    """Update Enzyme vault balances."""

    def __init__(self,
                 web3: Web3,
                 vault_address: str,
                 reorg_mon: ReorganisationMonitor,
                 only_chain_listener=True,
                 hot_wallet: Optional[HotWallet] = None,
                 generic_adapter_address: Optional[str] = None,
                 vault_payment_forwarder_address: Optional[str] = None,
                 scan_chunk_size=10_000,
                 ):
        """

        :param web3:
            Web3

        :param vault_address:
            The address of the vault

        :param reorg_mon:
            How to deal with block updates

        :param only_chain_listerer:
            This is the only adapter using reorg_mon.

            Will call :py:meth:`process_blocks` as the part :py:meth:`sync_treasury`.

        :param hot_wallet:
            Trade executor's hot wallet used to create transactions.

            Only needed when doing trades.

        :param generic_adapter_address:
            The vault specific deployed GenericAdapter smart contract.

            Needed to make trades.

        :param scan_chunk_size:
            Ethereum eth_getLogs JSON-RPC workaround for a horrible blockchain APIs.
        """
        assert vault_address is not None, "Vault address is not given"
        self.web3 = web3
        self.reorg_mon = reorg_mon
        self.vault = Vault.fetch(
            web3,
            vault_address,
            generic_adapter_address,
            payment_forwarder=vault_payment_forwarder_address,
        )
        self.scan_chunk_size = scan_chunk_size
        self.only_chain_listener = only_chain_listener
        self.hot_wallet = hot_wallet

    def __repr__(self):
        return f"<EnzymeVaultSyncModel for vault {self.vault.address} using hot wallet {self.hot_wallet.address if self.hot_wallet else '(not set)'}>"

    def resync_nonce(self):
        self.hot_wallet.sync_nonce(self.web3)

    def get_vault_address(self) -> Optional[str]:
        """Get the vault address we are using"""
        return self.vault.address

    def get_hot_wallet(self) -> Optional[HotWallet]:
        return self.hot_wallet

    def is_ready_for_live_trading(self, state: State) -> bool:
        """Have we run init command on the vault."""
        return state.sync.deployment.block_number is not None

    def _notify(
            self,
            current_block: int,
            start_block: int,
            end_block: int,
            chunk_size: int,
            total_events: int,
            last_timestamp: int,
            context,
    ):
        """Log notifier used in Enzyme event reading"""
        # Because the code is only run once ever,
        # we show the progress by printing
        if end_block - start_block > 0:
            done = (current_block - start_block) / (end_block - start_block)
            logger.info(f"EnzymeVaultSyncMode: Scanning blocks {current_block:,} - {current_block + chunk_size:,}, done {done * 100:.1f}%")

    def process_blocks(self) -> Tuple[int, int]:
        """Process the reorgsanisation monitor blocks.

        :raise ChainReorganisationDetected:
            When any if the block data in our internal buffer
            does not match those provided by events.

        :return:
            Range to scan for the events
        """
        range_start = self.reorg_mon.last_block_read
        reorg_resolution = self.reorg_mon.update_chain()
        range_end = self.reorg_mon.last_block_read
        return reorg_resolution.get_read_range()

    def fetch_vault_reserve_asset(self) -> AssetIdentifier:
        """Read the reserve asset from the vault data."""
        token = self.vault.denomination_token
        address = token.address
        assert type(address) == str
        return translate_token_details(token)

    def get_related_position(self, portfolio: Portfolio, asset: AssetIdentifier) -> ReservePosition | TradingPosition:
        """Map a redemption event asset to an underlying position.

        :raise UnknownAsset:
            If we got a redemption event for an asset that does not belong to any of our positions

        """
        assert len(portfolio.reserves) == 1, "Safety check"
        reserve_position = portfolio.reserves.get(asset.address)
        if reserve_position is not None:
            return reserve_position

        spot_position = portfolio.get_open_position_for_asset(asset)
        if spot_position:
            return spot_position

        position_str = ", ".join([str(p) for p in portfolio.get_open_positions()])
        raise UnknownAsset(f"Asset {asset} does not map to any open position.\n"
                           f"Reserve: {portfolio.get_default_reserve_asset()}.\n"
                           f"Open positions: {position_str}")

    def process_deposit(self, portfolio: Portfolio, event: Deposit, strategy_cycle_ts: datetime.datetime) -> BalanceUpdate:
        """Translate Enzyme SharesBought event to our internal deposit storage format."""

        asset = translate_token_details(event.denomination_token)
        if len(portfolio.reserves) == 0:
            # Initial deposit
            portfolio.initialise_reserves(asset)
        else:
            reserve_asset, reserve_price = portfolio.get_default_reserve_asset()
            assert asset == reserve_asset

        reserve_position = portfolio.get_reserve_position(asset)
        old_balance = reserve_position.quantity
        exchange_rate = self.vault.fetch_denomination_token_usd_exchange_rate()
        reserve_position.reserve_token_price = float(exchange_rate)
        reserve_position.last_pricing_at = datetime.datetime.utcnow()
        reserve_position.last_sync_at = datetime.datetime.utcnow()
        reserve_position.quantity += event.investment_amount

        usd_value = float(exchange_rate) * float(event.investment_amount)

        event_id = portfolio.next_balance_update_id
        portfolio.next_balance_update_id += 1

        evt = BalanceUpdate(
            balance_update_id=event_id,
            position_type=BalanceUpdatePositionType.reserve,
            cause=BalanceUpdateCause.deposit,
            asset=asset,
            block_mined_at=event.timestamp,
            strategy_cycle_included_at=strategy_cycle_ts,
            chain_id=asset.chain_id,
            old_balance=old_balance,
            usd_value=usd_value,
            quantity=event.investment_amount,
            owner_address=event.receiver,
            tx_hash=event.event_data["transactionHash"],
            log_index=event.event_data["logIndex"],
            position_id=None,
        )

        reserve_position.add_balance_update_event(evt)

        return evt

    def process_redemption(self, portfolio: Portfolio, event: Redemption, strategy_cycle_ts: datetime.datetime) -> List[BalanceUpdate]:
        """Translate Enzyme SharesBought event to our internal deposit storage format.

        In-kind redemption exchanges user share tokens to underlying
        assets.

        - User gets whatever strategy reserves there is

        - User gets share of whatever spot positions there are currently open
        """

        events = []

        for token_details, raw_amount in event.redeemed_assets:

            if raw_amount == 0:
                # Enzyme reports zero redemptions for some reason?
                # enzyme-polygon-matic-usdc  | <USD Coin (PoS) (USDC) at 0x2791Bca1f2de4661ED88A30C99A7a9449Aa84174, 6 decimals, on chain 137>: 999324
                # enzyme-polygon-matic-usdc  | <Wrapped Matic (WMATIC) at 0x0d500B1d8E8eF31E21C99d1Db9A6444d3ADf1270, 18 decimals, on chain 137>: 0
                continue

            asset = translate_token_details(token_details)

            try:
                position = self.get_related_position(portfolio, asset)
            except UnknownAsset as e:
                # Something has gone wrong in accounting, as we cannot match the redeemed asset to any open position.
                # This is very tricky situation to figure out, so we be verbose with error messages.
                open_positions = "\n".join([str(p) for p in portfolio.get_open_positions()])
                assets_msg = "\n".join([f"{r}: {amount}" for r, amount in event.redeemed_assets])
                msg = f"Redemption failure because redeemed asset does not match our internal accounting.\n" \
                      f"Do not know how to recover. You need to stop trade-executor and run accounting correction.\n" \
                      f"Could not process redemption event.\n" \
                      f"Redeemed assets:\n" \
                      f"{assets_msg}\n" \
                      f"EVM event data:\n" \
                      f"{_dump_enzyme_event(event)}\n" \
                      f"Open positions currently in the state:\n" \
                      f"{open_positions or '-'}"
                raise RedemptionFailure(msg) from e

            quantity = asset.convert_to_decimal(raw_amount)

            assert quantity > 0  # Sign flipped later

            event_id = portfolio.next_balance_update_id
            portfolio.next_balance_update_id += 1

            if isinstance(position, ReservePosition):
                position_id = None
                old_balance = position.quantity
                position.quantity -= quantity
                position_type = BalanceUpdatePositionType.reserve
                # TODO: USD stablecoin hardcoded to 1:1 with USD
                usd_value = float(quantity)
            elif isinstance(position, TradingPosition):
                position_id = position.position_id
                old_balance = position.get_quantity()
                position_type = BalanceUpdatePositionType.open_position
                usd_value = position.calculate_quantity_usd_value(quantity)
            else:
                raise NotImplementedError()

            assert old_balance - quantity >= 0, f"Position went to negative: {position} with token {token_details} and amount {raw_amount}\n" \
                                                f"Quantity: {quantity}, old balance: {old_balance}"

            evt = BalanceUpdate(
                balance_update_id=event_id,
                cause=BalanceUpdateCause.redemption,
                position_type=position_type,
                asset=asset,
                block_mined_at=event.timestamp,
                strategy_cycle_included_at=strategy_cycle_ts,
                chain_id=asset.chain_id,
                quantity=-quantity,
                old_balance=old_balance,
                owner_address=event.redeemer,
                tx_hash=event.event_data["transactionHash"],
                log_index=event.event_data["logIndex"],
                position_id=position_id,
                usd_value=usd_value,
            )

            position.add_balance_update_event(evt)

            events.append(evt)

        return events

    def translate_and_apply_event(self, state: State, event: EnzymeBalanceEvent, strategy_cycle_ts: datetime.datetime) -> List[BalanceUpdate]:
        """Translate on-chain event data to our persistent format."""
        portfolio = state.portfolio

        match event:
            case Deposit():
                # Deposit generated only one event
                event = cast(Deposit, event)
                return [self.process_deposit(portfolio, event, strategy_cycle_ts)]
            case Redemption():
                # Enzyme in-kind redemption can generate updates for multiple assets
                event = cast(Redemption, event)

                # Sanity check: Make sure there has not been redemptions from the vault before the strategy was initialised.
                # Make sure we do not get events that are from the time before
                # the state was initialised
                first_allowed_ts = state.sync.deployment.initialised_at
                if first_allowed_ts is not None:
                    assert event.timestamp > first_allowed_ts, f"Vault has a redemption from the time before trade execution was initialised\n" \
                                                               f"Initialised at: {state.sync.deployment.initialised_at}\n" \
                                                               f"Event:\n" \
                                                               f"{_dump_enzyme_event(event)}" \

                return self.process_redemption(portfolio, event, strategy_cycle_ts)
            case _:
                raise RuntimeError(f"Unsupported event: {event}")

    def sync_initial(self, state: State, **kwargs):
        """Get the deployment event by scanning the whole chain from the start.

        Updates `state.sync.deployment` structure.

        .. note::

            You need to give `start_block` hint of the scanning will take too long because
            Ethereum design flaws.

        Example:

        .. code-block:: python

            sync_model.sync_initial(state, start_block=35_123_123)

        """
        sync = state.sync
        assert not sync.is_initialised(), "Initialisation twice is not allowed"

        web3 = self.web3
        deployment = state.sync.deployment

        # Set up the reader interface for fetch_deployment_event()
        # extract_timestamp is disabled to speed up the event reading,
        # we handle it separately
        reader: Web3EventReader = cast(
            Web3EventReader,
            partial(read_events, notify=self._notify, chunk_size=self.scan_chunk_size, extract_timestamps=None)
        )

        start_block = kwargs.get("start_block")
        if not start_block:
            start_block = 1

        logger.info("Starting event scan at the block %d, chunk size is %d", start_block, self.scan_chunk_size)
        deployment_event = self.vault.fetch_deployment_event(reader=reader, start_block=start_block)

        # Check that we got good event data
        block_number = deployment_event["blockNumber"]
        block_hash = deployment_event["blockHash"]
        tx_hash = deployment_event["transactionHash"]
        assert block_number > 1

        # Get the block info to get the timestamp for the event
        block_data = extract_timestamps_json_rpc(web3, block_number, block_number)
        timestamp_unix = block_data[block_hash]
        timestamp_dt = datetime.datetime.utcfromtimestamp(timestamp_unix)

        deployment.address = self.vault.vault.address
        deployment.block_number = block_number
        deployment.tx_hash = tx_hash
        deployment.block_mined_at = timestamp_dt
        deployment.vault_token_name = self.vault.get_name()
        deployment.vault_token_symbol = self.vault.get_symbol()
        deployment.chain_id = ChainId(web3.eth.chain_id)
        deployment.initialised_at = datetime.datetime.utcnow()

    def fetch_onchain_balances(self, assets: List[AssetIdentifier], filter_zero=True) -> Iterable[OnChainBalance]:
        """Read the on-chain asset details.

        - Mark the block we are reading at the start

        :param filter_zero:
            Do not return zero balances
        """
        return fetch_address_balances(
            self.web3,
            self.get_vault_address(),
            assets,
            filter_zero=filter_zero,
        )

    def create_event_reader(self) -> Tuple[Web3EventReader, bool]:
        """Create event reader for vault deposit/redemption events.

        Set up the reader interface for fetch_deployment_event()
        extract_timestamp is disabled to speed up the event reading,
        we handle it separately

        :return:
            Tuple (event reader, quick node workarounds).
        """

        # TODO: make this a configuration option
        provider = cast(HTTPProvider, self.web3.provider)
        if has_graphql_support(provider):
            logger.info("Using /graqpql based reader for vault events")
            # GoEthereum with /graphql enabled
            reader: Web3EventReader = cast(
                Web3EventReader,
                partial(read_events, notify=self._notify, chunk_size=self.scan_chunk_size, reorg_mon=self.reorg_mon, extract_timestamps=None)
            )

            broken_quicknode = False
        else:
            # Fall back to lazy load event timestamps,
            # all commercial SaaS nodes

            # QuickNode is crap
            # We do not explicitly detect QuickNode, but we are getting
            # equests.exceptions.HTTPError: 413 Client Error: Request Entity Too Large for url: https://xxx.pro/ec618a382930d83cdbeb0119eae1694c480ce789/
            chunk_size = 1000

<<<<<<< HEAD
            logger.info("Using lazy timestamp loading reader for vault events")
            reader: Web3EventReader = cast(
                Web3EventReader,
                partial(read_events, notify=self._notify, chunk_size=chunk_size, reorg_mon=None, extract_timestamps=extract_timestamps_json_rpc_lazy)
=======
            lazy_timestamp_container: LazyTimestampContainer = None

            def wrapper(web3, start_block, end_block):
                nonlocal lazy_timestamp_container
                lazy_timestamp_container = extract_timestamps_json_rpc_lazy(web3, start_block, end_block)
                return lazy_timestamp_container

            logger.info("Using lazy timestamp loading reader for vault events")
            reader: Web3EventReader = cast(
                Web3EventReader,
                partial(read_events, notify=self._notify, chunk_size=chunk_size, reorg_mon=None, extract_timestamps=wrapper)
>>>>>>> 7d455424
            )

            if lazy_timestamp_container:
                logger.info("Made %d eth_getBlockByNumber API calls", lazy_timestamp_container.api_call_counter)
            else:
                logger.info("Event reader not called")

            broken_quicknode = True

        return reader, broken_quicknode

    def sync_treasury(self,
                      strategy_cycle_ts: datetime.datetime,
                      state: State,
                      supported_reserves: Optional[List[AssetIdentifier]] = None,
                      ) -> List[BalanceUpdate]:
        """Apply the balance sync before each strategy cycle.

        - Deposits by shareholders

        - Redemptions

        :return:
            List of new treasury balance events

        :raise ChainReorganisationDetected:
            When any if the block data in our internal buffer
            does not match those provided by events.
        """

        web3 = self.web3
        sync = state.sync
        assert sync.is_initialised(), f"Vault sync not initialised: {sync}\nPlease run trade-executor init command"

        vault = self.vault

        treasury_sync = sync.treasury

        if treasury_sync.last_block_scanned:
            start_block = treasury_sync.last_block_scanned + 1
        else:
            start_block = sync.deployment.block_number

        end_block = web3.eth.block_number

        logger.info(f"Starting sync for vault %s, comptroller %s, looking block range {start_block:,} - {end_block:,}", self.vault.address, self.vault.comptroller.address)

        reader, broken_quicknode = self.create_event_reader()

        # Feed block headers for the listeners
        # to get the timestamps of the blocks
        if self.only_chain_listener and not broken_quicknode:

            skip_to_block = treasury_sync.last_block_scanned or sync.deployment.block_number

            known_block_count = len(self.reorg_mon.block_map)

            if not known_block_count:
                logger.info("Loading initial block data, skipping reorg mon to to block %s, reorg mon has %d entries", skip_to_block, known_block_count)
                range_start = max(skip_to_block - self.reorg_mon.check_depth, 1)
                self.reorg_mon.load_initial_block_headers(start_block=range_start)
                range_end = self.reorg_mon.last_block_read
            else:
                logger.info("Loading more block data, reorg mon has %d entries", known_block_count)
                range_start, range_end = self.process_blocks()

            logger.info("Reorg mon has %d block headers", len(self.reorg_mon.block_map))
            treasury_sync.last_block_scanned = range_end
        else:
            range_start = start_block
            range_end = end_block

        events_iter = fetch_vault_balance_events(
            vault,
            start_block=range_start,
            end_block=range_end,
            read_events=reader,
        )

        events = []
        for chain_event in events_iter:
            events += self.translate_and_apply_event(state, chain_event, strategy_cycle_ts)

        # Check that we do not have conflicting events
        new_event: BalanceUpdate
        for new_event in events:
            ref = BalanceEventRef(
                balance_event_id=new_event.balance_update_id,
                strategy_cycle_included_at=new_event.strategy_cycle_included_at,
                cause=new_event.cause,
                position_type=new_event.position_type,
                position_id=new_event.position_id,
                usd_value=new_event.usd_value,
            )
            treasury_sync.balance_update_refs.append(ref)

        treasury_sync.last_block_scanned = end_block
        treasury_sync.last_updated_at = datetime.datetime.utcnow()
        treasury_sync.last_cycle_at = strategy_cycle_ts

        # Update the reserve position value
        # TODO: Add USDC/USD price feed
        # state.portfolio.get_default_reserve_position().update_value(exchange_rate=1.0)

        return events

    def sync_reinit(self, state: State, **kwargs):
        """Reinitiliase the vault.

        Fixes broken accounting. Only needs to be used if internal state and blockchain
        state have somehow managed to get out of sync: internal state has closed positions
        that are not in blockchain state or vice versa.

        - Makes any token balances in the internal state to match the blockchain state.

        - Assumes all positions are closed (currently artificial limitation).

        - All position history is deleted, because we do not know whether positions closed for
          profit or loss.

        See :py:mod:`tradeexexcutor.cli.commands.reinit` for details.

        .. note::

            Currently quite a test code. Make support all positions, different sync models.

        :param state:
            Empty state

        :param kwargs:
            Initial sync hints.

            Passed to :py:meth:`sync_initial`.
        """

        # First set the vault creation date etc.
        self.sync_initial(state, **kwargs)

        # Then proceed to construct the balacnes from the EVM state
        web3 = self.web3
        vault = self.vault
        sync = state.sync
        portfolio = state.portfolio
        treasury_sync = sync.treasury

        current_block = web3.eth.block_number
        timestamp = fetch_block_timestamp(web3, current_block)

        # Get all non-zero balances from Enzyme
        balances = [b for b in fetch_vault_balances(vault, block_identifier=current_block) if b.balance > 0]

        assert len(balances) == 1, f"reinit cannot be done if the vault has positions other than reserve currencies, got {balances}"
        reserve_current_balance = balances[0]

        logger.info("Found on-chain balance %s at block %s", reserve_current_balance, current_block)

        asset = translate_token_details(reserve_current_balance.token)

        assert len(portfolio.reserves) == 0

        # Initial deposit
        portfolio.initialise_reserves(asset)

        reserve_position = portfolio.get_reserve_position(asset)

        reserve_position.reserve_token_price = float(1)
        reserve_position.last_pricing_at = datetime.datetime.utcnow()
        reserve_position.last_sync_at = datetime.datetime.utcnow()
        reserve_position.quantity = reserve_current_balance.balance

        # TODO: Assume USD stablecoins are 1:1 USD
        usd_value = float(reserve_position.quantity)

        event_id = portfolio.next_balance_update_id
        portfolio.next_balance_update_id += 1

        master_event = BalanceUpdate(
            balance_update_id=event_id,
            position_type=BalanceUpdatePositionType.reserve,
            cause=BalanceUpdateCause.deposit,
            asset=asset,
            block_mined_at=timestamp,
            strategy_cycle_included_at=timestamp,
            chain_id=asset.chain_id,
            old_balance=Decimal(0),
            quantity=reserve_current_balance.balance,
            owner_address=None,
            tx_hash=None,
            log_index=None,
            position_id=None,
            usd_value=usd_value,
            notes=f"reinit() at block {current_block}"
        )

        reserve_position.add_balance_update_event(master_event)

        events = [master_event]

        # Check that we do not have conflicting events
        new_event: BalanceUpdate
        for new_event in events:
            ref = BalanceEventRef(
                balance_event_id=new_event.balance_update_id,
                strategy_cycle_included_at=new_event.strategy_cycle_included_at,
                cause=new_event.cause,
                position_type=new_event.position_type,
                position_id=new_event.position_id,
                usd_value=new_event.usd_value,
            )
            treasury_sync.balance_update_refs.append(ref)

        treasury_sync.last_block_scanned = current_block
        treasury_sync.last_updated_at = datetime.datetime.utcnow()
        treasury_sync.last_cycle_at = None

    def create_transaction_builder(self) -> EnzymeTransactionBuilder:
        assert self.hot_wallet, "HotWallet not set - cannot create transaction builder"
        return EnzymeTransactionBuilder(self.hot_wallet, self.vault)

    def check_ownership(self):
        """Check that the hot wallet has the correct ownership rights to make trades through the vault.

        Hot wallet must be registered either as

        - Vault owner

        - Vault asset manager

        :raise AssertionError:
            If the hot wallet cannot perform trades for the vault
        """

        # TODO: Move this check internal on EnzymeVaultSyncModel
        hot_wallet = self.get_hot_wallet()
        vault = self.vault

        owner = vault.vault.functions.getOwner().call()
        if owner != hot_wallet.address:
            assert vault.vault.functions.isAssetManager(hot_wallet.address).call(), f"Address is not set up as Enzyme asset manager: {hot_wallet.address}"


def _dump_enzyme_event(e: EnzymeBalanceEvent) -> str:
    """Format enzyme events in the error / log output."""
    # Dump internal JSON-RPC JSON
    return pprint.pformat(e.event_data, indent=2)<|MERGE_RESOLUTION|>--- conflicted
+++ resolved
@@ -439,12 +439,7 @@
             # equests.exceptions.HTTPError: 413 Client Error: Request Entity Too Large for url: https://xxx.pro/ec618a382930d83cdbeb0119eae1694c480ce789/
             chunk_size = 1000
 
-<<<<<<< HEAD
             logger.info("Using lazy timestamp loading reader for vault events")
-            reader: Web3EventReader = cast(
-                Web3EventReader,
-                partial(read_events, notify=self._notify, chunk_size=chunk_size, reorg_mon=None, extract_timestamps=extract_timestamps_json_rpc_lazy)
-=======
             lazy_timestamp_container: LazyTimestampContainer = None
 
             def wrapper(web3, start_block, end_block):
@@ -455,9 +450,7 @@
             logger.info("Using lazy timestamp loading reader for vault events")
             reader: Web3EventReader = cast(
                 Web3EventReader,
-                partial(read_events, notify=self._notify, chunk_size=chunk_size, reorg_mon=None, extract_timestamps=wrapper)
->>>>>>> 7d455424
-            )
+                partial(read_events, notify=self._notify, chunk_size=chunk_size, reorg_mon=None, extract_timestamps=wrapper))
 
             if lazy_timestamp_container:
                 logger.info("Made %d eth_getBlockByNumber API calls", lazy_timestamp_container.api_call_counter)
