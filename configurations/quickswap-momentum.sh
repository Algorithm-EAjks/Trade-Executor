#!/bin/bash
#
# QuickSwap momentum strategy configuration script.
#
# This file will set up environment variables to execute the strategy,
# either for normal UNIX application run or Docker-compose run.
#
# Usage:
#
#     configurations/quickswap-momentum.sh
#
# This will generate:
#
#     ~/quickswap-momentum.env
#
# The strategy is mapped to a webhook in its secrets file:
#
# - https://robocop.tradingstrategy.ai/state
#

set -e

# https://stackoverflow.com/a/65396324/315168
check_secret_envs()
{
    var_names=("$@")
    for var_name in "${var_names[@]}"; do
        [ -z "${!var_name}" ] && echo "$var_name is unset." && var_unset=true
    done
    [ -n "$var_unset" ] && exit 1
    return 0
}

# This id is used in various paths and such.
# It is taken from the shell script name.
export EXECUTOR_ID=`basename "$0" .sh`
echo "Creating strategy execution configuration for $EXECUTOR_ID"

# Strategy specific secrets.
# This file will give us private key needed to access the hot wallet
# plus Discord webhook keys.
export STRATEGY_SECRETS_FILE=~/$EXECUTOR_ID.secrets.env
if [ ! -f "$STRATEGY_SECRETS_FILE" ] ; then
  echo "Strategy secrets missing: $STRATEGY_SECRETS_FILE"
  exit 1
fi

# Read generic secrets, then strategy specific secrets
source ~/secrets.env
source $STRATEGY_SECRETS_FILE

# These variables must come from the secrets file
check_secret_envs PRIVATE_KEY JSON_RPC_BINANCE JSON_RPC_POLYGON TRADING_STRATEGY_API_KEY DISCORD_WEBHOOK_URL HTTP_ENABLED

# Metadata
export NAME="Quickswap momentum"
export DOMAIN_NAME="robocop.tradingstrategy.ai"
export SHORT_DESCRIPTION="A data collection test that trades on Polygon MATIC/USDC pairs."
export LONG_DESCRIPTION="This strategy is a test strategy that does not aim to generated profit. The strategy trades on MATIC/USDC pairs on QuickSwap. The strategy rebalances every 16 hours to generate maximum amount of data. Based on 4h candles, the strategy calculates the momentum and picks highest gainers. The portfolio can hold 6 positions at once."
export ICON_URL="https://i0.wp.com/bloody-disgusting.com/wp-content/uploads/2022/01/watch-robocop-the-series.png?w=1270"

export STRATEGY_FILE="strategies/${EXECUTOR_ID}.py"

export JSON_RPC=$JSON_RPC_POLYGON
export GAS_PRICE_METHOD="london"
export EXECUTION_TYPE="uniswap_v2_hot_wallet"
export APPROVAL_TYPE="unchecked"
export CACHE_PATH="cache/${EXECUTOR_ID}"
export TICK_OFFSET_MINUTES="10"
export TICK_SIZE="16h"

# Webhook server configuration for Docker
export HTTP_PORT=3456
export HTTP_HOST=0.0.0.0

# 12 hours
export MAX_DATA_DELAY_MINUTES=720

# Passed as Docker volume mount point
export STATE_FILE=state/$EXECUTOR_ID.state.json

OUTPUT=~/$EXECUTOR_ID.env
<<<<<<< HEAD

poetry run python scripts/prepare-env.py $OUTPUT

echo "Created $OUTPUT"

head $OUTPUT
=======
poetry run python scripts/prepare-env.py > $OUTPUT
echo "Created $OUTPUT"
>>>>>>> ec78ce39
<|MERGE_RESOLUTION|>--- conflicted
+++ resolved
@@ -80,14 +80,7 @@
 export STATE_FILE=state/$EXECUTOR_ID.state.json
 
 OUTPUT=~/$EXECUTOR_ID.env
-<<<<<<< HEAD
 
 poetry run python scripts/prepare-env.py $OUTPUT
-
 echo "Created $OUTPUT"
-
-head $OUTPUT
-=======
-poetry run python scripts/prepare-env.py > $OUTPUT
-echo "Created $OUTPUT"
->>>>>>> ec78ce39
+head $OUTPUT